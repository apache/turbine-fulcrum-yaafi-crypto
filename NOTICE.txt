Turbine Fulcrum YAAFI-Cypto Component
<<<<<<< HEAD
Copyright 2002-2007 The Apache Software Foundation.
=======
Copyright 2002-2020 The Apache Software Foundation.
>>>>>>> 4d1080d0

This product includes software developed at
The Apache Software Foundation (http://www.apache.org/).
<|MERGE_RESOLUTION|>--- conflicted
+++ resolved
@@ -1,9 +1,5 @@
 Turbine Fulcrum YAAFI-Cypto Component
-<<<<<<< HEAD
-Copyright 2002-2007 The Apache Software Foundation.
-=======
 Copyright 2002-2020 The Apache Software Foundation.
->>>>>>> 4d1080d0
 
 This product includes software developed at
 The Apache Software Foundation (http://www.apache.org/).
